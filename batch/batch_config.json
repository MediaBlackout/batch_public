--- conflicted
+++ resolved
@@ -1,14 +1,11 @@
 {
   "enabled_tables": [
-<<<<<<< HEAD
-=======
     "DailySourceReviews",
     "GoogleTrendsData5min",
     "Nasdaq100Constituents",
     "NewsArticles",
     "techreddit",
     "google_news",
->>>>>>> 03f2713e
     "YOUR_TABLE_DATA_SOURCE_HERE"
   ]
 }